--- conflicted
+++ resolved
@@ -535,12 +535,7 @@
     parseJSON $ Array $ V.fromList $ Map.elems children
 
 -- | Produce the value for the last key by traversing.
-<<<<<<< HEAD
-(<.:>) :: (FromJSON v, Monoid v) => Object => [T.Text] -> Parser v
-_obj <.:> [] = pure mempty
-=======
 (<.:>) :: (FromJSON v) => Object -> [T.Text] -> Parser v
->>>>>>> daea03cb
 obj <.:> [key] = obj .: key
 obj <.:> (key:keys) =
   let (Object nextObj) = findWithDefault (Object Map.empty) key obj in
